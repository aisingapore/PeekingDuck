nodes:
- input.live
<<<<<<< HEAD
- model.yolo_node
- heuristic.2D_bbox_3D_loc
=======
- model.yolo
>>>>>>> 9f2e7d28
- draw.bbox
- output.screen<|MERGE_RESOLUTION|>--- conflicted
+++ resolved
@@ -1,10 +1,5 @@
 nodes:
 - input.live
-<<<<<<< HEAD
-- model.yolo_node
-- heuristic.2D_bbox_3D_loc
-=======
 - model.yolo
->>>>>>> 9f2e7d28
 - draw.bbox
 - output.screen