--- conflicted
+++ resolved
@@ -20,10 +20,7 @@
 import collections.abc
 import importlib
 import logging
-<<<<<<< HEAD
-=======
-
->>>>>>> 1ac0347b
+
 import os
 import sys
 from pathlib import Path
