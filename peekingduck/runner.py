--- conflicted
+++ resolved
@@ -65,15 +65,12 @@
         """
         while not self.pipeline.video_end:
             self.pipeline.execute()
-<<<<<<< HEAD
         del self.pipeline
-=======
 
     def get_run_config(self) -> Dict[str, Any]:
-        """retreive run configs
+        """retrieve run configs
 
         Returns:
             Dict[Any]: run configs being used for runner
         """
-        return self.node_loader.node_list
->>>>>>> b3309dbd
+        return self.node_loader.node_list