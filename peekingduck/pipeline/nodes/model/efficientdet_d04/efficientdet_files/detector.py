"""
Copyright 2021 AI Singapore

Licensed under the Apache License, Version 2.0 (the "License");
you may not use this file except in compliance with the License.
You may obtain a copy of the License at

     https://www.apache.org/licenses/LICENSE-2.0

Unless required by applicable law or agreed to in writing, software
distributed under the License is distributed on an "AS IS" BASIS,
WITHOUT WARRANTIES OR CONDITIONS OF ANY KIND, either express or implied.
See the License for the specific language governing permissions and
limitations under the License.
"""
import os
import logging
import json
from typing import Dict, Any, List, Tuple
import numpy as np
import tensorflow as tf
from peekingduck.utils.graph_functions import load_graph
from peekingduck.pipeline.nodes.model.efficientdet_d04.efficientdet_files.utils.model_process \
    import preprocess_image, postprocess_boxes
from peekingduck.pipeline.nodes.model.efficientdet_d04.efficientdet_files.model \
    import efficientdet


class Detector:
    """Detector class to handle detection of bboxes for efficientdet
    """
    GRAPH_MODE = True

    def __init__(self, config: Dict[str, Any]) -> None:
        self.logger = logging.getLogger(__name__)

        self.config = config
        self.root_dir = config['root']

        self.effdet = self._create_effdet_model()

        classes_path = os.path.join(config['root'], config['classes_file'])
        self.class_names = {value['id'] - 1: value['name']
                            for value in json.load(open(classes_path, 'r')).values()}

    def _create_effdet_model(self) -> tf.keras.Model:
        self.model_type = self.config['model_type']
        if self.GRAPH_MODE:
            graph_path = os.path.join(self.root_dir, self.config['graph_files'][self.model_type])
            model_nodes = self.config['MODEL_NODES']
            model = load_graph(
                graph_path, inputs=model_nodes['inputs'], outputs=model_nodes['outputs'])
            self.logger.info(
                'Efficientdet graph model loaded with following configs:'
                'Model type: D%s, '
                'Score Threshold: %s, ',
                self.model_type, self.config['score_threshold'])
            return model
        # For keras model
        model = efficientdet(phi=self.model_type,
                             num_classes=self.config['num_classes'],
                             score_threshold=self.config['score_threshold'])
        model_path = os.path.join(self.root_dir, self.config['graph_files'][self.model_type])
        model_path = model_path.replace('.pb', '.h5')
        model.load_weights(model_path, by_name=True)
        self.logger.info(
            'Efficientdet keras model loaded with following configs:'
            'Model type: D%s, '
            'Score Threshold: %s, ',
            self.model_type, self.config['score_threshold'])
        return model

    @staticmethod
    def preprocess(image: np.ndarray,
                   image_size: int) -> Tuple[np.ndarray, float]:
        """Preprocessing function for efficientdet

        Args:
            image (np.ndarray): image in numpy array
            image_size (int): image size as defined in efficientdet config

        Returns:
            image (np.ndarray): the preprocessed image
            scale (float): the scale the image was resized to
        """
        image, scale = preprocess_image(image, image_size=image_size)
        return image, scale

    def postprocess(self, network_output: Tuple[np.ndarray, np.ndarray, np.ndarray],
                    scale: float,
                    img_shape: List[int],
                    detect_ids: List[int]) -> Tuple[np.ndarray, np.ndarray, np.ndarray]:
        """Postprocessing of detected bboxes for efficientdet

        Args:
            network_output (list): list of boxes, scores and labels from network
            scale (float): scale the image was resized to
            img_shape (list): height of original image
            detect_ids (list): list of label ids to be detected

        Returns:
            boxes (np.ndarray): postprocessed array of detected bboxes
            scores (np.ndarray): postprocessed array of scores
            labels (np.ndarray): postprocessed array of labels
        """
        img_h, img_w = img_shape
        boxes, scores, labels = network_output
        boxes = postprocess_boxes(boxes, scale, img_h, img_w)

        indices = np.where(scores[:] > self.config['score_threshold'])[0]

        # select those detections
        boxes = boxes[indices]
        labels = labels[indices]
        scores = scores[indices]

        detect_filter = np.where(np.isin(labels, detect_ids))
        boxes = boxes[detect_filter]
        labels = labels[detect_filter]
        scores = scores[detect_filter]

        if labels.size:
            labels = np.vectorize(self.class_names.get)(labels)
        return boxes, labels, scores

    def predict_bbox_from_image(self,
                                image: np.ndarray,
                                detect_ids: List[int]) -> Tuple[np.ndarray, np.ndarray, np.ndarray]:
        """Efficientdet bbox prediction function

        Args:
            image (np.ndarray): image in numpy array
            detect_ids (list): list of label ids to be detected

        Returns:
            boxes (np.ndarray): array of detected bboxes
            scores (np.ndarray): array of scores
            labels (np.ndarray): array of labels
        """
        img_shape = image.shape[:2]

        image_size = self.config['size'][self.model_type]
        image, scale = self.preprocess(image, image_size=image_size)

        # run network
        if self.GRAPH_MODE:
            graph_input = tf.convert_to_tensor(np.expand_dims(image, axis=0), dtype=tf.float32)
            boxes, scores, labels = self.effdet(x=graph_input)
            network_output = np.squeeze(boxes.numpy()), np.squeeze(
                scores.numpy()), np.squeeze(labels.numpy())
        else:
            boxes, scores, labels = self.effdet.predict_on_batch(  # pylint:disable=no-member
<<<<<<< HEAD
                 [np.expand_dims(image, axis=0)])
=======
                [np.expand_dims(image, axis=0)])
>>>>>>> 3a832fcb
            network_output = np.squeeze(boxes), np.squeeze(scores), np.squeeze(labels)

        boxes, labels, scores = self.postprocess(network_output, scale, img_shape, detect_ids)

        return boxes, labels, scores<|MERGE_RESOLUTION|>--- conflicted
+++ resolved
@@ -150,11 +150,7 @@
                 scores.numpy()), np.squeeze(labels.numpy())
         else:
             boxes, scores, labels = self.effdet.predict_on_batch(  # pylint:disable=no-member
-<<<<<<< HEAD
-                 [np.expand_dims(image, axis=0)])
-=======
                 [np.expand_dims(image, axis=0)])
->>>>>>> 3a832fcb
             network_output = np.squeeze(boxes), np.squeeze(scores), np.squeeze(labels)
 
         boxes, labels, scores = self.postprocess(network_output, scale, img_shape, detect_ids)
