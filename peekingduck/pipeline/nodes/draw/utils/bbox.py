--- conflicted
+++ resolved
@@ -128,36 +128,20 @@
 def draw_tags(
     frame: np.ndarray,
     bboxes: np.ndarray,
-<<<<<<< HEAD
     tags: List[Any],
     colour: Tuple[int, int, int],
-=======
-    tags: List[str],
-    color: Tuple[int, int, int],
->>>>>>> d5907b84
 ) -> None:
     """Draw tags above bboxes.
 
     Args:
-<<<<<<< HEAD
-        frame (np.ndarray): image of current frame
-        bboxes (np.ndarray): bounding box coordinates
-        tags (List[Any]): tag associated with bounding box
-        color (Tuple[int, int, int]): color of text
+        frame (np.ndarray): Image of current frame
+        bboxes (np.ndarray): Bounding box coordinates
+        tags (List[Any]): Tag associated with bounding box
+        color (Tuple[int, int, int]): Color of text
     """
     image_size = get_image_size(frame)
     for idx, bbox in enumerate(bboxes):
         _draw_tag(frame, bbox, str(tags[idx]), image_size, colour)
-=======
-        frame (np.ndarray): Image of current frame.
-        bboxes (np.ndarray): Bounding box coordinates.
-        tags (List[string]): Tag associated with bounding box.
-        color (Tuple[int, int, int]): Color of text.
-    """
-    image_size = get_image_size(frame)
-    for idx, bbox in enumerate(bboxes):
-        _draw_tag(frame, bbox, tags[idx], image_size, color)
->>>>>>> d5907b84
 
 
 def _draw_tag(
