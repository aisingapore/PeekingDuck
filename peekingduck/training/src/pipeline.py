--- conflicted
+++ resolved
@@ -39,7 +39,6 @@
     # TODO Support Early Stopping and Checkpoint
     callbacks = cfg.callbacks
 
-<<<<<<< HEAD
     metricsAdapter = MetricsAdapter(cfg.num_classes)
     metrics = {}
     print("METRICS Evaluation: ", cfg.metrics.evaluate)
@@ -49,10 +48,6 @@
     
     model = Model(cfg.model)
     trainer = Trainer(cfg.trainer, model=model, callbacks=callbacks, metrics=metrics, device=cfg.device)
-=======
-    # model = Model(cfg.model)
-    # trainer = Trainer(cfg.trainer, model=model, callbacks=callbacks)
->>>>>>> 8cc6e207
     # history = trainer.fit(train_loader, valid_loader)
 
 
