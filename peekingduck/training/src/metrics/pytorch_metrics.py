# Copyright 2023 AI Singapore
#
# Licensed under the Apache License, Version 2.0 (the "License");
# you may not use this file except in compliance with the License.
# You may obtain a copy of the License at
#
#     https://www.apache.org/licenses/LICENSE-2.0
#
# Unless required by applicable law or agreed to in writing, software
# distributed under the License is distributed on an "AS IS" BASIS,
# WITHOUT WARRANTIES OR CONDITIONS OF ANY KIND, either express or implied.
# See the License for the specific language governing permissions and
# limitations under the License.

<<<<<<< HEAD

import inspect
import torchmetrics
from torchmetrics.classification.stat_scores import (
    MulticlassStatScores,
)  # for type hinting, referenced from PyTorch Lightning source code
=======
import pandas as pd
import tabulate
import torch
>>>>>>> 55e0b267
from torchmetrics import AUROC, Accuracy, MetricCollection, Precision, Recall
from torchmetrics.classification import MulticlassCalibrationError
from typing import List, Dict
from omegaconf import DictConfig
from src.metrics.base import MetricsAdapter


class PytorchMetrics(MetricsAdapter):
<<<<<<< HEAD
    @classmethod
    def get_metrics(cls, task, num_classes, metric_list: list) -> MetricCollection:
        metric_collection_list = []

        for metric in metric_list:
            metric_collection_list.append(cls.get_metric(task, num_classes, metric))
        metrics_collection: MetricCollection = MetricCollection(metric_collection_list)
        return metrics_collection

    @classmethod
    def get_metric(
        cls, task: str, num_classes: int, metric
    ) -> MulticlassStatScores:  # the metric can be a dict or list
        """
        Refer to TorchMetrics implementation
        """
        if type(metric) is str:
            torch_metric = getattr(torchmetrics, metric)(
                num_classes=num_classes, task=task
            )

        elif type(metric) is DictConfig:
            for metric_name, metric_params in metric.items():
                torch_metric = getattr(torchmetrics, metric_name)(
                    num_classes=num_classes, task=task, **metric_params
                )

        else:
            raise TypeError

        return torch_metric
=======
    def __init__(
        self,
        task: str = "multiclass",
        num_classes: int = 2,
        metrics: List[str] = None,
    ) -> None:
        self.metrics_collection = None
        self.num_classes = num_classes
        self.task = task
        self.metrics = metrics
        self.metricList = {}
        for metric in self.metrics:
            try:
                if type(metric) is DictConfig:
                    for mkey, mval in metric.items():
                        self.metricList[metric] = getattr(self, mkey)(mval)
                elif type(metric) is str:
                    self.metricList[metric] = getattr(self, metric)()
                else:
                    raise TypeError
            except NotImplementedError:
                raise NotImplementedError

        for metric in self.metrics:
            try:
                self.metricList[metric] = getattr(self, metric)()
            except NotImplementedError:
                raise NotImplementedError

    def accuracy(self, parameters: Dict = {}):
        return Accuracy(task=self.task, num_classes=self.num_classes, **parameters)

    def precision(self, parameters: Dict = {}):
        return Precision(
            task=self.task, num_classes=self.num_classes, average="macro", **parameters
        )

    def recall(self, parameters: Dict = {}):
        return Recall(
            task=self.task, num_classes=self.num_classes, average="macro", **parameters
        )

    def auroc(self, parameters: Dict = {}):
        return AUROC(
            task=self.task, num_classes=self.num_classes, average="macro", **parameters
        )

    def multiclass_calibration_error(self, parameters: Dict = {}):
        return MulticlassCalibrationError(num_classes=self.num_classes, **parameters)

    def get_metrics(self) -> MetricCollection:
        self.metrics_collection = MetricCollection(list(self.metricList.values()))
        return self.metrics_collection


    @staticmethod
    def get_classification_metrics(
        metrics,
        y_trues: torch.Tensor,
        y_preds: torch.Tensor,
        y_probs: torch.Tensor,
    ):
        """[summary]
        # https://ghnreigns.github.io/reighns-ml-website/supervised_learning/classification/breast_cancer_wisconsin/Stage%206%20-%20Modelling%20%28Preprocessing%20and%20Spot%20Checking%29/
        Args:
            y_trues (torch.Tensor): dtype=[torch.int64], shape=(num_samples, 1); (May be float if using BCEWithLogitsLoss)
            y_preds (torch.Tensor): dtype=[torch.int64], shape=(num_samples, 1);
            y_probs (torch.Tensor): dtype=[torch.float32], shape=(num_samples, num_classes);
            mode (str, optional): [description]. Defaults to "valid".
        """

        train_metrics = metrics.clone(prefix="train_")
        valid_metrics = metrics.clone(prefix="val_")

        # FIXME: currently train and valid give same results, since this func call takes in
        # y_trues, etc from valid_one_epoch.
        train_metrics_results = train_metrics(y_probs, y_trues.flatten())
        train_metrics_results_df = pd.DataFrame.from_dict([train_metrics_results])

        valid_metrics_results = valid_metrics(y_probs, y_trues.flatten())
        valid_metrics_results_df = pd.DataFrame.from_dict([valid_metrics_results])

        # TODO: relinquish this logging duty to a callback or for now in train_one_epoch and valid_one_epoch.
        # self.logger.info(
        #     f"\ntrain_metrics:\n{tabulate(train_metrics_results_df, headers='keys', tablefmt='psql')}\n"
        # )
        # self.logger.info(
        #     f'\nvalid_metrics:\n{tabulate(valid_metrics_results_df, headers="keys", tablefmt="psql")}\n'
        # )

        return train_metrics_results, valid_metrics_results
>>>>>>> 55e0b267
<|MERGE_RESOLUTION|>--- conflicted
+++ resolved
@@ -12,18 +12,15 @@
 # See the License for the specific language governing permissions and
 # limitations under the License.
 
-<<<<<<< HEAD
 
 import inspect
 import torchmetrics
 from torchmetrics.classification.stat_scores import (
     MulticlassStatScores,
 )  # for type hinting, referenced from PyTorch Lightning source code
-=======
 import pandas as pd
 import tabulate
 import torch
->>>>>>> 55e0b267
 from torchmetrics import AUROC, Accuracy, MetricCollection, Precision, Recall
 from torchmetrics.classification import MulticlassCalibrationError
 from typing import List, Dict
@@ -32,7 +29,6 @@
 
 
 class PytorchMetrics(MetricsAdapter):
-<<<<<<< HEAD
     @classmethod
     def get_metrics(cls, task, num_classes, metric_list: list) -> MetricCollection:
         metric_collection_list = []
@@ -64,61 +60,6 @@
             raise TypeError
 
         return torch_metric
-=======
-    def __init__(
-        self,
-        task: str = "multiclass",
-        num_classes: int = 2,
-        metrics: List[str] = None,
-    ) -> None:
-        self.metrics_collection = None
-        self.num_classes = num_classes
-        self.task = task
-        self.metrics = metrics
-        self.metricList = {}
-        for metric in self.metrics:
-            try:
-                if type(metric) is DictConfig:
-                    for mkey, mval in metric.items():
-                        self.metricList[metric] = getattr(self, mkey)(mval)
-                elif type(metric) is str:
-                    self.metricList[metric] = getattr(self, metric)()
-                else:
-                    raise TypeError
-            except NotImplementedError:
-                raise NotImplementedError
-
-        for metric in self.metrics:
-            try:
-                self.metricList[metric] = getattr(self, metric)()
-            except NotImplementedError:
-                raise NotImplementedError
-
-    def accuracy(self, parameters: Dict = {}):
-        return Accuracy(task=self.task, num_classes=self.num_classes, **parameters)
-
-    def precision(self, parameters: Dict = {}):
-        return Precision(
-            task=self.task, num_classes=self.num_classes, average="macro", **parameters
-        )
-
-    def recall(self, parameters: Dict = {}):
-        return Recall(
-            task=self.task, num_classes=self.num_classes, average="macro", **parameters
-        )
-
-    def auroc(self, parameters: Dict = {}):
-        return AUROC(
-            task=self.task, num_classes=self.num_classes, average="macro", **parameters
-        )
-
-    def multiclass_calibration_error(self, parameters: Dict = {}):
-        return MulticlassCalibrationError(num_classes=self.num_classes, **parameters)
-
-    def get_metrics(self) -> MetricCollection:
-        self.metrics_collection = MetricCollection(list(self.metricList.values()))
-        return self.metrics_collection
-
 
     @staticmethod
     def get_classification_metrics(
@@ -156,4 +97,40 @@
         # )
 
         return train_metrics_results, valid_metrics_results
->>>>>>> 55e0b267
+
+    @staticmethod
+    def get_classification_metrics(
+        metrics,
+        y_trues: torch.Tensor,
+        y_preds: torch.Tensor,
+        y_probs: torch.Tensor,
+    ):
+        """[summary]
+        # https://ghnreigns.github.io/reighns-ml-website/supervised_learning/classification/breast_cancer_wisconsin/Stage%206%20-%20Modelling%20%28Preprocessing%20and%20Spot%20Checking%29/
+        Args:
+            y_trues (torch.Tensor): dtype=[torch.int64], shape=(num_samples, 1); (May be float if using BCEWithLogitsLoss)
+            y_preds (torch.Tensor): dtype=[torch.int64], shape=(num_samples, 1);
+            y_probs (torch.Tensor): dtype=[torch.float32], shape=(num_samples, num_classes);
+            mode (str, optional): [description]. Defaults to "valid".
+        """
+
+        train_metrics = metrics.clone(prefix="train_")
+        valid_metrics = metrics.clone(prefix="val_")
+
+        # FIXME: currently train and valid give same results, since this func call takes in
+        # y_trues, etc from valid_one_epoch.
+        train_metrics_results = train_metrics(y_probs, y_trues.flatten())
+        train_metrics_results_df = pd.DataFrame.from_dict([train_metrics_results])
+
+        valid_metrics_results = valid_metrics(y_probs, y_trues.flatten())
+        valid_metrics_results_df = pd.DataFrame.from_dict([valid_metrics_results])
+
+        # TODO: relinquish this logging duty to a callback or for now in train_one_epoch and valid_one_epoch.
+        # self.logger.info(
+        #     f"\ntrain_metrics:\n{tabulate(train_metrics_results_df, headers='keys', tablefmt='psql')}\n"
+        # )
+        # self.logger.info(
+        #     f'\nvalid_metrics:\n{tabulate(valid_metrics_results_df, headers="keys", tablefmt="psql")}\n'
+        # )
+
+        return train_metrics_results, valid_metrics_results