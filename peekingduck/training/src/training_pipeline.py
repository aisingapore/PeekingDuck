# Copyright 2023 AI Singapore
#
# Licensed under the Apache License, Version 2.0 (the "License");
# you may not use this file except in compliance with the License.
# You may obtain a copy of the License at
#
#     https://www.apache.org/licenses/LICENSE-2.0
#
# Unless required by applicable law or agreed to in writing, software
# distributed under the License is distributed on an "AS IS" BASIS,
# WITHOUT WARRANTIES OR CONDITIONS OF ANY KIND, either express or implied.
# See the License for the specific language governing permissions and
# limitations under the License.

from pyparsing import util
from omegaconf import DictConfig
from time import perf_counter
import logging
from hydra.utils import instantiate
from configs import LOGGER_NAME

from src.data_module.base import DataModule
<<<<<<< HEAD
from src.model.model import ImageClassificationModel
=======
from src.model.base import Model
from src.trainer.default_trainer import Trainer
>>>>>>> c755610d
from src.utils.general_utils import choose_torch_device

logger = logging.getLogger(LOGGER_NAME)  # pylint: disable=invalid-name


def run(cfg: DictConfig) -> None:

    start_time = perf_counter()

    if cfg.framework == "pytorch":
        cfg.device = choose_torch_device()  # TODO tensorflow
        logger.info(f"Using device: {cfg.device}")

    data_module: DataModule = instantiate(
        config=cfg.data_module.module,
        cfg=cfg.data_module,
    )
    data_module.prepare_data()
    data_module.setup(stage="fit")
    train_loader = data_module.get_train_dataloader()
    validation_loader = data_module.get_valid_dataloader()

    callbacks = instantiate(cfg.callbacks.callbacks)
    metrics_adapter = instantiate(cfg.metrics.adapter[cfg.framework][0])
    metrics_obj = metrics_adapter.setup(
        task=cfg.data_module.data_set.classification_type,
        num_classes=cfg.data_module.data_set.num_classes,
        metrics=cfg.metrics.evaluate,
    )

<<<<<<< HEAD
    model = ImageClassificationModel(cfg.model).to(cfg.device)
    trainer = instantiate(cfg.trainer.global_train_params.framework[cfg.framework][0])
    trainer.setup(
=======
    model: Model = instantiate(
        config=cfg.model.model_type, cfg=cfg.model, _recursive_=False
    ).to(cfg.device)
    trainer = Trainer(
>>>>>>> c755610d
        cfg.trainer,
        model=model,
        callbacks=callbacks,
        metrics=metrics_obj,
        device=cfg.device,
    )
    trainer.fit(train_loader, validation_loader)

    end_time = perf_counter()
    logger.debug(f"Run time = {end_time - start_time:.2f} sec")<|MERGE_RESOLUTION|>--- conflicted
+++ resolved
@@ -20,12 +20,8 @@
 from configs import LOGGER_NAME
 
 from src.data_module.base import DataModule
-<<<<<<< HEAD
-from src.model.model import ImageClassificationModel
-=======
 from src.model.base import Model
-from src.trainer.default_trainer import Trainer
->>>>>>> c755610d
+from src.trainer.base import Trainer
 from src.utils.general_utils import choose_torch_device
 
 logger = logging.getLogger(LOGGER_NAME)  # pylint: disable=invalid-name
@@ -56,16 +52,11 @@
         metrics=cfg.metrics.evaluate,
     )
 
-<<<<<<< HEAD
-    model = ImageClassificationModel(cfg.model).to(cfg.device)
-    trainer = instantiate(cfg.trainer.global_train_params.framework[cfg.framework][0])
-    trainer.setup(
-=======
     model: Model = instantiate(
         config=cfg.model.model_type, cfg=cfg.model, _recursive_=False
     ).to(cfg.device)
-    trainer = Trainer(
->>>>>>> c755610d
+    trainer: Trainer = instantiate(cfg.trainer.global_train_params.framework[cfg.framework][0])
+    trainer.setup(
         cfg.trainer,
         model=model,
         callbacks=callbacks,
