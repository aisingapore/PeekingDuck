--- conflicted
+++ resolved
@@ -28,12 +28,8 @@
 
 from src.trainer.base import Trainer
 from src.callbacks.base import init_callbacks
-<<<<<<< HEAD
+from src.callbacks.events import EVENTS
 from src.model.pytorch_base import Model
-=======
-from src.callbacks.events import EVENTS
-from src.model.base import Model
->>>>>>> 688219d9
 from src.utils.general_utils import free_gpu_memory  # , init_logger
 
 import logging
@@ -139,15 +135,9 @@
         self.batch_dict = {}
 
         self.history_dict = {}
-<<<<<<< HEAD
         self.history_dict["train"] = {}
         self.history_dict["validation"] = {}
-        self._invoke_callbacks("on_trainer_start")
-=======
-        self.history_dict['train'] = {}
-        self.history_dict['validation'] = {}
         self._invoke_callbacks(EVENTS.ON_TRAINER_START.value)
->>>>>>> 688219d9
 
     def train(
         self,
@@ -179,10 +169,10 @@
                 else:
                     self.scheduler.step()
 
-            self.epoch_dict['train']['epoch'] = self.current_epoch
-            self.epoch_dict['validation']['epoch'] = self.current_epoch
+            self.epoch_dict["train"]["epoch"] = self.current_epoch
+            self.epoch_dict["validation"]["epoch"] = self.current_epoch
             self.current_epoch += 1
-            
+
         self._train_teardown()  # shutdown
         # FIXME: here is finish fitting, whether to call it on train end or on fit end?
         # Currently only history uses on_trainer_end.
@@ -268,13 +258,8 @@
             f"\nLearning Rate: {curr_lr:.5f}"
             f"\nTime Elapsed: {train_time_elapsed}\n"
         )
-<<<<<<< HEAD
         self.history_dict["train"] = {**self.epoch_dict["train"]}
-        self._invoke_callbacks("on_train_epoch_end")
-=======
-        self.history_dict['train'] = {**self.epoch_dict['train']}
         self._invoke_callbacks(EVENTS.ON_TRAIN_EPOCH_END.value)
->>>>>>> 688219d9
 
     def _run_validation_epoch(self, validation_loader: DataLoader, epoch: int) -> None:
         """Validate the model on the validation set for one epoch.
