import logging
import matplotlib.pyplot as plt
import numpy as np
import os
import tensorflow as tf
from configs import LOGGER_NAME

logger = logging.getLogger(LOGGER_NAME)  # pylint: disable=invalid-name

# final check of the GPU
print("devices:", tf.config.list_physical_devices())

# download dataset
_URL = "https://storage.googleapis.com/mledu-datasets/cats_and_dogs_filtered.zip"
path_to_zip = tf.keras.utils.get_file("cats_and_dogs.zip", origin=_URL, extract=True)
PATH = os.path.join(os.path.dirname(path_to_zip), "cats_and_dogs_filtered")

train_dir = os.path.join(PATH, "train")
validation_dir = os.path.join(PATH, "validation")

BATCH_SIZE = 32
IMG_SIZE = (160, 160)

train_dataset = tf.keras.utils.image_dataset_from_directory(
    train_dir, shuffle=True, batch_size=BATCH_SIZE, image_size=IMG_SIZE
)

validation_dataset = tf.keras.utils.image_dataset_from_directory(
    validation_dir, shuffle=True, batch_size=BATCH_SIZE, image_size=IMG_SIZE
)

# show sample images
class_names = train_dataset.class_names

"""
plt.figure(figsize=(10, 10))
for images, labels in train_dataset.take(1):
    for i in range(9):
        ax = plt.subplot(3, 3, i + 1)
        plt.imshow(images[i].numpy().astype("uint8"))
        plt.title(class_names[labels[i]])
        plt.axis("off")
plt.show()
"""

val_batches = tf.data.experimental.cardinality(validation_dataset)
test_dataset = validation_dataset.take(val_batches // 5)
validation_dataset = validation_dataset.skip(val_batches // 5)

logger.info(
    "Number of validation batches: %d"
    % tf.data.experimental.cardinality(validation_dataset)
)
logger.info(
    "Number of test batches: %d" % tf.data.experimental.cardinality(test_dataset)
)

# Configure the dataset for performance
AUTOTUNE = tf.data.AUTOTUNE

train_dataset = train_dataset.prefetch(buffer_size=AUTOTUNE)
validation_dataset = validation_dataset.prefetch(buffer_size=AUTOTUNE)
test_dataset = test_dataset.prefetch(buffer_size=AUTOTUNE)

# data augmentation
<<<<<<< HEAD
data_augmentation = tf.keras.Sequential([
  tf.keras.layers.RandomFlip('horizontal'),
  tf.keras.layers.RandomRotation(0.2),
])
"""
=======
data_augmentation = tf.keras.Sequential(
    [
        tf.keras.layers.RandomFlip("horizontal"),
        tf.keras.layers.RandomRotation(0.2),
    ]
)

>>>>>>> 4112d618
for image, _ in train_dataset.take(1):
    plt.figure(figsize=(10, 10))
    first_image = image[0]
    for i in range(9):
        ax = plt.subplot(3, 3, i + 1)
        augmented_image = data_augmentation(tf.expand_dims(first_image, 0))
        plt.imshow(augmented_image[0] / 255)
        plt.axis("off")
plt.show()
"""

# Rescale pixel values
preprocess_input = tf.keras.applications.mobilenet_v2.preprocess_input
# alternative preprocessing, for [-1, 1]
# rescale = tf.keras.layers.Rescaling(1./127.5, offset=-1)

# Create the base model from the pre-trained model MobileNet V2
IMG_SHAPE = IMG_SIZE + (3,)
base_model = tf.keras.applications.MobileNetV2(
    input_shape=IMG_SHAPE, include_top=False, weights="imagenet"
)

image_batch, label_batch = next(iter(train_dataset))
feature_batch = base_model(image_batch)
logger.info(feature_batch.shape)

# freeze the base
base_model.trainable = False

# check architecture
base_model.summary()

# add classification head
global_average_layer = tf.keras.layers.GlobalAveragePooling2D()
feature_batch_average = global_average_layer(feature_batch)
logger.info(feature_batch_average.shape)

# convert to a single prediction per image
prediction_layer = tf.keras.layers.Dense(1)
prediction_batch = prediction_layer(feature_batch_average)
logger.info(prediction_batch.shape)

# build the model
inputs = tf.keras.Input(shape=(160, 160, 3))
x = data_augmentation(inputs)
x = preprocess_input(x)
x = base_model(x, training=False)
x = global_average_layer(x)
x = tf.keras.layers.Dropout(0.2)(x)
outputs = prediction_layer(x)
model = tf.keras.Model(inputs, outputs)

# compile model
base_learning_rate = 0.0001
model.compile(
    optimizer=tf.keras.optimizers.Adam(learning_rate=base_learning_rate),
    loss=tf.keras.losses.BinaryCrossentropy(from_logits=True),
    metrics=["accuracy"],
)

model.summary()

# trainable variables, weights and biases, tf.Variable
len(model.trainable_variables)

# prepare for training
initial_epochs = 2
loss0, accuracy0 = model.evaluate(validation_dataset)
logger.info("initial loss: {:.2f}".format(loss0))
logger.info("initial accuracy: {:.2f}".format(accuracy0))

# final check of the GPU
logger.info("devices:", tf.config.list_physical_devices())


# training
history = model.fit(
    train_dataset, epochs=initial_epochs, validation_data=validation_dataset
)

# show leaning curve
acc = history.history["accuracy"]
val_acc = history.history["val_accuracy"]

loss = history.history["loss"]
val_loss = history.history["val_loss"]

plt.figure(figsize=(8, 8))
plt.subplot(2, 1, 1)
plt.plot(acc, label="Training Accuracy")
plt.plot(val_acc, label="Validation Accuracy")
plt.legend(loc="lower right")
plt.ylabel("Accuracy")
plt.ylim([min(plt.ylim()), 1])
plt.title("Training and Validation Accuracy")

plt.subplot(2, 1, 2)
plt.plot(loss, label="Training Loss")
plt.plot(val_loss, label="Validation Loss")
plt.legend(loc="upper right")
plt.ylabel("Cross Entropy")
plt.ylim([0, 1.0])
plt.title("Training and Validation Loss")
plt.xlabel("epoch")
plt.show()<|MERGE_RESOLUTION|>--- conflicted
+++ resolved
@@ -6,9 +6,6 @@
 from configs import LOGGER_NAME
 
 logger = logging.getLogger(LOGGER_NAME)  # pylint: disable=invalid-name
-
-# final check of the GPU
-print("devices:", tf.config.list_physical_devices())
 
 # download dataset
 _URL = "https://storage.googleapis.com/mledu-datasets/cats_and_dogs_filtered.zip"
@@ -63,21 +60,11 @@
 test_dataset = test_dataset.prefetch(buffer_size=AUTOTUNE)
 
 # data augmentation
-<<<<<<< HEAD
 data_augmentation = tf.keras.Sequential([
   tf.keras.layers.RandomFlip('horizontal'),
   tf.keras.layers.RandomRotation(0.2),
 ])
 """
-=======
-data_augmentation = tf.keras.Sequential(
-    [
-        tf.keras.layers.RandomFlip("horizontal"),
-        tf.keras.layers.RandomRotation(0.2),
-    ]
-)
-
->>>>>>> 4112d618
 for image, _ in train_dataset.take(1):
     plt.figure(figsize=(10, 10))
     first_image = image[0]
