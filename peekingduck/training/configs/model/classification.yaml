--- conflicted
+++ resolved
@@ -1,11 +1,7 @@
 pytorch:
     adapter: "torchvision"
     task: "classification"
-<<<<<<< HEAD
-    model_name: "resnet18" # resnet18 efficientnet_v2_s vgg11
-=======
     model_name: "vgg16" # resnet18 efficientnet_v2_s vgg11-19  https://pytorch.org/vision/stable/models.html#classification
->>>>>>> b02f3230
     model_type:
         _target_: src.model.pytorch_model.ImageClassificationModel
     num_classes: ${data_module.dataset.num_classes}
