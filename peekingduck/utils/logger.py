--- conflicted
+++ resolved
@@ -62,16 +62,11 @@
         self.logger.info("log_level: %s", log_level)
         sys.excepthook = self.handle_exception
 
-<<<<<<< HEAD
-    def handle_exception(  # type: ignore
-        self, exc_type, exc_value, exc_traceback
-=======
     def handle_exception(
         self,
         exc_type: Type[BaseException],
         exc_value: BaseException,
         exc_traceback: TracebackType,
->>>>>>> c0920817
     ) -> None:
         """Use Python's logging module when showing errors"""
 
